--- conflicted
+++ resolved
@@ -72,13 +72,8 @@
       val akkaHttp                = "10.2.4"
       val akkaHttpJson            = "1.35.3"
       val akkaLog4j               = "1.6.1"
-<<<<<<< HEAD
-      val circe                   = "0.13.0"
-      val disruptor               = "3.4.4"
-=======
       val circe                   = "0.14.0"
       val disruptor               = "3.4.2"
->>>>>>> 39e38652
       val log4j                   = "2.14.0"
       val pureConfig              = "0.14.0"
       val scalaCheck              = "1.15.2"
